--- conflicted
+++ resolved
@@ -49,11 +49,8 @@
                           (proto-field-offset field))
                      1)
                   (has-extension object (proto-internal-field-name field)))
-<<<<<<< HEAD
-          (let* ((type   (slot-value field 'class))
-                 (slot   (slot-value field 'internal-field-name))
-                 (reader (slot-value field 'reader))
-                 (map-desc (find-map-descriptor type)))
+          (let ((slot   (slot-value field 'internal-field-name))
+                (reader (slot-value field 'reader)))
             (cond
               ((eq (proto-label field) :repeated)
                (print-repeated-field
@@ -67,47 +64,14 @@
                 :stream stream
                 :print-name print-name
                 :pretty-print pretty-print))
-              (map-desc
-               (let ((table (read-slot object slot
-                                       (and (not (proto-lazy-p field))
-                                            reader)))
-                     (key-type (map-descriptor-key-class map-desc))
-                     (val-type (map-descriptor-val-class map-desc))
-                     (name     (proto-name field)))
-                 (loop for k being the hash-keys of table using (hash-value v)
-                       do (if pretty-print
-                              (format stream "~&~V,0T~A { " (+ indent 2) name)
-                              (format stream "~A { " name))
-                          (print-scalar k key-type "key" stream nil)
-                          (format stream " ")
-                          (print-scalar v val-type "value" stream nil)
-                          (format stream " }")
-                          (when pretty-print
-                            (format stream "~%")))))
-               (t
-=======
-          (let ((slot   (slot-value field 'internal-field-name))
-                (reader (slot-value field 'reader)))
-            (if (eq (proto-label field) :repeated)
-                (print-repeated-field
-                 (if slot
-                     (read-slot object slot
-                                (and (not (proto-lazy-p field))
-                                     reader))
-                     (list object))
-                 field
-                 :indent indent
-                 :stream stream
-                 :print-name print-name
-                 :pretty-print pretty-print)
->>>>>>> 81685b94
-                (print-non-repeated-field
-                 (if slot (read-slot object slot reader) object)
-                 field
-                 :indent indent
-                 :stream stream
-                 :print-name print-name
-                 :pretty-print pretty-print))))))
+              (t
+               (print-non-repeated-field
+                (if slot (read-slot object slot reader) object)
+                field
+                :indent indent
+                :stream stream
+                :print-name print-name
+                :pretty-print pretty-print))))))
       (if pretty-print
           (format stream "~&~V,0T}~%" indent)
           (format stream "} "))
@@ -197,29 +161,19 @@
                (type  (proto-proto-type desc)))
            (print-scalar value type (proto-name field) stream
                          (and pretty-print indent)))))
-<<<<<<< HEAD
-=======
-      ;; todo(benkuehnert): use specified map format
       ((typep desc 'map-descriptor)
-       (let ((key-class (map-descriptor-key-class desc))
-             (val-class (map-descriptor-val-class desc)))
-         (if pretty-print
-             (format stream "~&~VT~A: {~%" (+ 2 indent)
-                     (proto-name field))
-             (format stream "~A: {" (proto-name field)))
-         (flet ((print-entry (k v)
-                  (format stream "~&~VT" (+ 4 indent))
-                  (print-scalar k key-class nil stream nil)
-                  (format stream "-> ")
-                  (if (scalarp val-class)
-                      (print-scalar v val-class nil stream nil)
-                      (print-text-format v :stream stream
-                                           :pretty-print nil))
-                  (format stream "~%")))
-           (maphash #'print-entry value)
-           (format stream "~&~VT}" (+ indent 2)))))
-
->>>>>>> 81685b94
+       (let ((key-type (map-descriptor-key-class desc))
+             (val-type (map-descriptor-val-class desc)))
+         (loop for k being the hash-keys of value using (hash-value v)
+               do (if pretty-print
+                      (format stream "~&~V,0T~A { " (+ indent 2) (proto-name field))
+                      (format stream "~A { " (proto-name field)))
+                  (print-scalar k key-type "key" stream nil)
+                  (format stream " ")
+                  (print-scalar v val-type "value" stream nil)
+                  (format stream " }")
+                  (when pretty-print
+                    (format stream "~%")))))
       (t
        (undefined-field-type "While printing ~S to text format,"
                              value type field)))))
@@ -381,14 +335,8 @@
                               :parse-name nil))
           ((typep desc 'enum-descriptor)
            (expect-char stream #\:)
-<<<<<<< HEAD
-           (let* ((name (
-                         parse-token stream))
-                  (enum (find (keywordify name) (enum-descriptor-values msg)
-=======
            (let* ((name (parse-token stream))
                   (enum (find (keywordify name) (enum-descriptor-values desc)
->>>>>>> 81685b94
                               :key #'enum-value-descriptor-name)))
              (and enum (enum-value-descriptor-name enum))))
           ((typep desc 'protobuf-type-alias)
