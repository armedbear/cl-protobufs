--- conflicted
+++ resolved
@@ -226,8 +226,11 @@
              (slot  (and field (pi::proto-external-field-name field))))
         (pi::expect-char stream #\:)
         (if (null field)
-<<<<<<< HEAD
-            ;; Should we signal an error here?
+            ;; If FIELD is null, then we assume that MSG-DESC describes a
+            ;; different version of the proto on the wire which doesn't
+            ;; have FIELD, and continue,
+            ;; todo(benkuehnert): Add a flag to optionally throw an error
+            ;; in this spot.
             (skip-json-value stream)
             (let (val error-p null-p)
               (cond
@@ -239,24 +242,6 @@
                  (setf null-p t))
                 ((eq (proto-label field) :repeated)
                  (pi::expect-char stream #\[)
-=======
-            ;; If FIELD is null, then we assume that MSG-DESC describes a
-            ;; different version of the proto on the wire which doesn't
-            ;; have FIELD, and continue,
-            ;; todo(benkuehnert): Add a flag to optionally throw an error
-            ;; in this spot.
-            (skip-json-value stream)
-            (let (val error-p null-p)
-              (cond
-                ;; If we see an 'n', then the value MUST be 'null'. In
-                ;; this case, parse the 'null' and continue.
-                ((eql (peek-char nil stream nil) #\n)
-                 (assert (string= (parse-token stream) "null"))
-                 (skip-whitespace stream)
-                 (setf null-p t))
-                ((eq (proto-label field) :repeated)
-                 (expect-char stream #\[)
->>>>>>> 528ab7c1
                  (loop
                    (multiple-value-bind (data err)
                        (parse-value-from-json type :stream stream)
@@ -264,22 +249,12 @@
                          (setf error-p t)
                          (push data val)))
                    (if (eql (peek-char nil stream nil) #\,)
-<<<<<<< HEAD
                        (pi::expect-char stream #\,)
                        (return)))
                  (pi::expect-char stream #\]))
                 (t (multiple-value-setq (val error-p)
                     (parse-value-from-json type :stream stream))))
               (cond
-                ;; If we read a null, do nothing.
-=======
-                       (expect-char stream #\,)
-                       (return)))
-                 (expect-char stream #\]))
-                (t (multiple-value-setq (val error-p)
-                    (parse-value-from-json type :stream stream))))
-              (cond
->>>>>>> 528ab7c1
                 (null-p nil)
                 (error-p
                  (undefined-field-type "While parsing ~S from JSON format,"
@@ -339,7 +314,7 @@
                              ;; If the parsed type is a symbol, then the enum was printed
                              ;; as an integer. Otherwise, it is a string which names a
                              ;; keyword.
-                             (find (parse-integer name) (enum-descriptor-values desc)
+                             (find (parse-integer name) (pi::enum-descriptor-values desc)
                                    :key #'pi::enum-value-descriptor-value)
                              (find (pi::keywordify name)
                                    (pi::enum-descriptor-values desc)
