;;; Copyright 2012-2020 Google LLC
;;;
;;; Use of this source code is governed by an MIT-style
;;; license that can be found in the LICENSE file or at
;;; https://opensource.org/licenses/MIT.

(in-package "CL-USER")

;;; TODO(cgay): A lot of these symbols should never be used by client code;
;;; stop exporting them. All the descriptor classes? All the definer macros.
(defpackage :cl-protobufs
  (:nicknames :proto :protobufs)
  (:use)

  (:export
   ;; Message field types and related definitions.
   #:int32
   #:int64
   #:uint32
   #:uint64
   #:sint32
   #:sint64
   #:fixed32
   #:fixed64
   #:sfixed32
   #:sfixed64
   #:list-of
   #:vector-of
   #:byte-vector
   #:make-byte-vector

   ;; Base class for all message instances.
   #:base-message

   ;; Descriptor types
   ;; TODO(cgay): rename from protobuf-* to *-descriptor
   #:extension-descriptor
   #:field-descriptor
   #:file-descriptor
   #:message-descriptor
   #:method-descriptor
   #:option-descriptor
   #:service-descriptor
   #:protobuf-enum
   #:protobuf-enum-value
   #:protobuf-type-alias                ; Lisp-only extension

   ;; Conditions
   #:undefined-field-type
   #:undefined-input-type
   #:undefined-output-type
   #:undefined-stream-type
   #:unknown-enum-error
   #:error-type-name
   #:error-field
   #:error-method

   ;; Object lookup
   #:find-message
   #:find-message-for-class
   #:find-schema
   #:find-service

   ;; Parser
   #:parse-schema-from-file
   #:parse-schema-from-stream

   ;; Code generation
   #:define-schema
   #:define-enum
   #:define-map
   #:define-message
   #:define-extend
   #:define-extension
   #:define-group
   #:define-service
   #:define-type-alias                  ; Lisp-only extension

   ;; Binary format
   #:serialize-object-to-file
   #:serialize-object-to-stream
   #:serialize-object-to-bytes
   #:serialize-object
   #:deserialize-object-from-file
   #:deserialize-object-from-stream
   #:deserialize-object-from-bytes
   #:deserialize-object-to-bytes
   #:deserialize-object
   #:set-method-do-not-deserialize-input

   ;; Text format
   #:parse-text-format
   #:print-text-format

   ;; Extensions
   #:get-extension
   #:set-extension
   #:has-extension
   #:clear-extension

   ;; The Python "compatibility" API
   #:is-initialized
   #:proto-equal
   #:clear
   #:has-field
   #:proto-slot-value
   #:encoded-field
   #:merge-from-array
   #:merge-from-message

   ;; Generic functions to convert between numerals and keywords.
   #:numeral->enum
   #:enum->numeral

   ;; Miscellany
   #:enum-values))

(defpackage protobufs-implementation
  (:nicknames :proto-impl)
  (:use :common-lisp :protobufs)

  (:shadow
   #:find-method)

  ;; TODO(cgay): These are in use outside of cl-protobufs and should be removed or moved to the
  ;; interface package, as appropriate.
  (:export
   #:encode-double
   #:encode-string
   #:encode-uint32
   #:find-enum
   #:find-field
   #:find-method
   #:find-option
   #:make-deserializer
   #:make-serializer
   #:make-tag
   #:proto-class
   #:proto-external-field-name
   #:proto-default
   #:proto-fields
   #:proto-index
   #:proto-input-name
   #:proto-input-type
   #:proto-internal-field-name
   #:proto-label
   #:proto-methods
   #:proto-name
   #:proto-output-name
   #:proto-output-streaming-p
   #:proto-qualified-name
   #:proto-server-stub
   #:proto-service-name
   #:proto-source-location              ; should be proto-source-pathname now?
   #:proto-streams-name
   #:serialize-prim
<<<<<<< HEAD
   #:serialize-packed
   #:serialize-enum
   #:serialize-packed-enum
   #:deserialize-prim
   #:deserialize-packed
   #:deserialize-enum
   #:deserialize-packed-enum
   #:packed-size
   #:packed-enum-size
   #:make-serializer
   #:generate-serializer
   #:make-deserializer
   #:generate-deserializer

   ;; Raw encoding and decoding
   #:$wire-type-varint
   #:$wire-type-64bit
   #:$wire-type-string
   #:$wire-type-start-group
   #:$wire-type-end-group
   #:$wire-type-32bit
   #:make-tag
   #:encode-uint32
   #:encode-uint64
   #:encode-fixed32
   #:encode-fixed64
   #:encode-sfixed32
   #:encode-sfixed64
   #:encode-single
   #:encode-double
   #:encode-string
   #:encode-octets
   #:zig-zag-encode32
   #:zig-zag-encode64
   #:decode-uint32
   #:decode-uint64
   #:decode-int32
   #:decode-int64
   #:decode-fixed32
   #:decode-fixed64
   #:decode-sfixed32
   #:decode-sfixed64
   #:decode-single
   #:decode-double
   #:decode-string
   #:decode-octets
   #:zig-zag-decode32
   #:zig-zag-decode64
   #:length32
   #:length64
   #:skip-element

   ;; Utilities
   #:class-name->proto
   #:enum-name->proto
   #:slot-name->proto
   #:proto->class-name
   #:proto->enum-name
   #:proto->slot-name
   #:proto-type->keyword
   #:protobufs-warning
   #:protobufs-warn
   #:make-qualified-name
=======
>>>>>>> cc232f98

   ;; For ASDF
   #:process-imports

   ;; For RPC stubs
   #:*rpc-call-function*
   #:*rpc-package*
   ))<|MERGE_RESOLUTION|>--- conflicted
+++ resolved
@@ -154,72 +154,6 @@
    #:proto-source-location              ; should be proto-source-pathname now?
    #:proto-streams-name
    #:serialize-prim
-<<<<<<< HEAD
-   #:serialize-packed
-   #:serialize-enum
-   #:serialize-packed-enum
-   #:deserialize-prim
-   #:deserialize-packed
-   #:deserialize-enum
-   #:deserialize-packed-enum
-   #:packed-size
-   #:packed-enum-size
-   #:make-serializer
-   #:generate-serializer
-   #:make-deserializer
-   #:generate-deserializer
-
-   ;; Raw encoding and decoding
-   #:$wire-type-varint
-   #:$wire-type-64bit
-   #:$wire-type-string
-   #:$wire-type-start-group
-   #:$wire-type-end-group
-   #:$wire-type-32bit
-   #:make-tag
-   #:encode-uint32
-   #:encode-uint64
-   #:encode-fixed32
-   #:encode-fixed64
-   #:encode-sfixed32
-   #:encode-sfixed64
-   #:encode-single
-   #:encode-double
-   #:encode-string
-   #:encode-octets
-   #:zig-zag-encode32
-   #:zig-zag-encode64
-   #:decode-uint32
-   #:decode-uint64
-   #:decode-int32
-   #:decode-int64
-   #:decode-fixed32
-   #:decode-fixed64
-   #:decode-sfixed32
-   #:decode-sfixed64
-   #:decode-single
-   #:decode-double
-   #:decode-string
-   #:decode-octets
-   #:zig-zag-decode32
-   #:zig-zag-decode64
-   #:length32
-   #:length64
-   #:skip-element
-
-   ;; Utilities
-   #:class-name->proto
-   #:enum-name->proto
-   #:slot-name->proto
-   #:proto->class-name
-   #:proto->enum-name
-   #:proto->slot-name
-   #:proto-type->keyword
-   #:protobufs-warning
-   #:protobufs-warn
-   #:make-qualified-name
-=======
->>>>>>> cc232f98
 
    ;; For ASDF
    #:process-imports
