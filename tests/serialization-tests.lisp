;;; Copyright 2012-2020 Google LLC
;;;
;;; Use of this source code is governed by an MIT-style
;;; license that can be found in the LICENSE file or at
;;; https://opensource.org/licenses/MIT.

;; todo(jgodbout): Remove the remaining define-schema: automobile

(defpackage #:cl-protobufs.test.serialization-test
  (:use #:cl
        #:clunit
        #:cl-protobufs
        #:cl-protobufs.serialization-test)
  ;; These are here because they are exported from the automobile
  ;; schema below and not having them causes a build error.
  (:export #:+used+
           #:+new+
           #:+metallic+
           #:+normal+
           #:auto-color.has-b-value
           #:buy-car-request.auto
           #:make-automobile
           #:make-buy-car-response
           #:buy-car-response-%%is-set
           #:automobile-%%is-set
           #:auto-color.has-name
           #:automobile.clear-model
           #:buy-car-request.clear-auto
           #:buy-car-response.clear-price
           #:buy-car-response.price
           #:buy-car-response.has-price
           #:automobile.has-status
           #:automobile.clear-status
           #:automobile.color
           #:buy-car-request.has-auto
           #:automobile.status
           #:auto-color.has-r-value
           #:automobile.clear-color
           #:automobile.has-color
           #:auto-color.g-value
           #:auto-color.clear-g-value
           #:auto-color.b-value
           #:auto-color.clear-b-value
           #:automobile.has-model
           #:buy-car-request-%%is-set
           #:auto-color.clear-r-value
           #:make-buy-car-request
           #:auto-color.name
           #:automobile.model
           #:auto-color.clear-name
           #:auto-color-%%is-set
           #:auto-color.r-value
           #:auto-color.has-g-value
           #:make-auto-color
           #:buy-car-request-%%bool-values
           #:buy-car-response-%%bool-values
           #:auto-color-%%bool-values
           #:automobile-%%bool-values)
  (:export :run))

(in-package #:cl-protobufs.test.serialization-test)

(defsuite serialization-tests ())

(defun run (&optional interactive-p)
  "Run all tests in the test suite.
Parameters:
  INTERACTIVE-P: Open debugger on assert failure."
  (let ((result (run-suite 'serialization-tests :use-debugger interactive-p)))
    (print result)
    (assert (= (slot-value result 'clunit::failed) 0))
    (assert (= (slot-value result 'clunit::errors) 0))))

(defvar *tser5-bytes* #(8 1 16 2 16 3 16 5 16 7 26 3 116 119
                        111 26 5 116 104 114 101 101 26 4 102
                        105 118 101 26 5 115 101 118 101 110))

(defvar *tser6-bytes* #(8 2 8 3 8 5 8 7 18 3 116 119 111 18 5
                        116 104 114 101 101 18 4 102 105 118
                        101 18 5 115 101 118 101 110 26 9 18
                        7 116 101 115 116 105 110 103 26 7 18
                        5 49 32 50 32 51))

(defvar *tser7-bytes* #(10 5 115 101 118 101 110 16 2 16 27
                        27 10 2 103 49 16 1 16 1 16 2 16 3 28
<<<<<<< HEAD
                        27 10 2 103 50 28 34 3 116 119 111))
=======
                        27 10 2 103 50 28))
>>>>>>> a4975c19

(deftest basic-serialization (serialization-tests)
  (let* ((test1  (proto-impl:make-object basic-test1 :intval 150))
         (test1b (proto-impl:make-object basic-test1 :intval -150))
         (test2  (proto-impl:make-object basic-test2 :strval "testing"))
         (test2b (proto-impl:make-object basic-test2 :strval "1 2 3"))
         (test3  (proto-impl:make-object basic-test3 :recval test1))
         (test4  (proto-impl:make-object basic-test4 :recval test2))
         (test5  (proto-impl:make-object basic-test5
                                         :color :red
                                         :intvals '(2 3 5 7)
                                         :strvals '("two" "three" "five" "seven")))
         (test6  (proto-impl:make-object basic-test6
                                         :intvals '(2 3 5 7)
                                         :strvals '("two" "three" "five" "seven")
                                         :recvals (list test2 test2b)))
         (group1 (proto-impl:make-object subgroups
                                         :strval "g1"
                                         :intvals '(1 1 2 3)))
         (group2 (proto-impl:make-object subgroups
                                         :strval "g2"))
         (test7  (proto-impl:make-object basic-test7
<<<<<<< HEAD
                                        :strval1 "seven"
                                        :intvals '(2 27)
                                        :subgroups (list group1  group2)
                                        :strval2 "two")))
=======
                                        :strval "seven"
                                        :intvals '(2 27)
                                        :subgroups (list group1  group2))))
>>>>>>> a4975c19
    (let ((tser1  (serialize-object-to-bytes test1 'basic-test1))
          (tser1b (serialize-object-to-bytes test1b 'basic-test1))
          (tser2  (serialize-object-to-bytes test2 'basic-test2))
          (tser3  (serialize-object-to-bytes test3 'basic-test3))
          (tser4  (serialize-object-to-bytes test4 'basic-test4))
          (tser5  (serialize-object-to-bytes test5 'basic-test5))
          (tser6  (serialize-object-to-bytes test6 'basic-test6))
          (tser7  (serialize-object-to-bytes test7 'basic-test7)))
      (assert-true (equalp tser1 #(#x08 #x96 #x01)))
      (assert-true (equalp tser1b #(#x08 #xEA #xFE #xFF #xFF #x0F)))
      (assert-true (equalp tser2 #(#x12 #x07 #x74 #x65 #x73 #x74 #x69 #x6E #x67)))
      (assert-true (equalp tser3 #(#x1A #x03 #x08 #x96 #x01)))
      (assert-true (equalp tser4 #(#x1A #x09 #x12 #x07 #x74 #x65 #x73 #x74 #x69 #x6E #x67)))
      (assert-true (equalp tser5 *tser5-bytes*))
      (assert-true (equalp tser6 *tser6-bytes*))
      (assert-true (equalp tser7 *tser7-bytes*))
      (macrolet ((slots-equalp (obj1 obj2 &rest slots)
                   (proto-impl::with-gensyms (vobj1 vobj2)
                     (proto-impl::with-collectors ((forms collect-form))
                       (dolist (slot slots)
                         (collect-form
                          `(assert-true (equalp (,slot ,vobj1)
                                                (,slot ,vobj2)))))
                       `(let ((,vobj1 ,obj1)
                              (,vobj2 ,obj2))
                          ,@forms)))))
        (slots-equalp test1 (deserialize-object 'basic-test1 tser1)
                      intval)
        (slots-equalp test1b (deserialize-object 'basic-test1 tser1b)
                      intval)
        (slots-equalp test2 (deserialize-object 'basic-test2 tser2)
                      intval strval)
        (slots-equalp test3 (deserialize-object 'basic-test3 tser3)
                      intval strval)
        (slots-equalp (recval test3)
                      (recval (deserialize-object 'basic-test3 tser3))
                      intval)
        (slots-equalp test4 (deserialize-object 'basic-test4 tser4)
                      intval strval)
        (slots-equalp (recval test4)
                      (recval (deserialize-object 'basic-test4 tser4))
                      intval strval)
        (slots-equalp test5 (deserialize-object 'basic-test5 tser5)
                      color intvals strvals)
        (slots-equalp test6 (deserialize-object 'basic-test6 tser6)
                      intvals strvals)
        (slots-equalp (first (recvals test6))
                      (first (recvals (deserialize-object 'basic-test6 tser6)))
                      strval)
        (slots-equalp (second (recvals test6))
                      (second (recvals (deserialize-object 'basic-test6 tser6)))
                      strval)
        (slots-equalp test7 (deserialize-object 'basic-test7 tser7)
<<<<<<< HEAD
                      strval1 intvals strval2)
=======
                      strval intvals)
>>>>>>> a4975c19
        (slots-equalp (first (subgroups test7))
                      (first (subgroups (deserialize-object 'basic-test7 tser7)))
                      strval intvals)
        (slots-equalp (second (subgroups test7))
                      (second (subgroups (deserialize-object 'basic-test7 tser7)))
                      strval intvals)))))

;; TODO(cgay): surely this can re-use the code from basic-serialization, above?
(deftest basic-optimized-serialization (serialization-tests)
  (dolist (class '(basic-test1 basic-test2 basic-test3 basic-test4
                   basic-test5 basic-test6 basic-test7 subgroups))
    (let ((message (proto:find-message-for-class class)))
      (handler-bind ((style-warning #'muffle-warning))
<<<<<<< HEAD
        (when (not (equal class 'basic-test7))
          (eval (proto-impl:generate-serializer message)))
        (eval (proto-impl:generate-deserializer message)))))
=======
        (eval (proto-impl:generate-serializer message))
        (when (not (equal class 'basic-test7))
          (eval (proto-impl:generate-deserializer message))))))
>>>>>>> a4975c19
  (let* ((test1  (proto-impl:make-object basic-test1 :intval 150))
         (test1b (proto-impl:make-object basic-test1 :intval -150))
         (test2  (proto-impl:make-object basic-test2 :strval "testing"))
         (test2b (proto-impl:make-object basic-test2 :strval "1 2 3"))
         (test3  (proto-impl:make-object basic-test3 :recval test1))
         (test4  (proto-impl:make-object basic-test4 :recval test2))
         (test5  (proto-impl:make-object basic-test5
                                         :color :red :intvals '(2 3 5 7)
                                         :strvals '("two" "three" "five" "seven")))
         (test6  (proto-impl:make-object basic-test6
                                         :intvals '(2 3 5 7)
                                         :strvals '("two" "three" "five" "seven")
                                         :recvals (list test2 test2b)))
         (group1 (proto-impl:make-object subgroups
                                         :strval "g1"
                                         :intvals '(1 1 2 3)))
         (group2 (proto-impl:make-object subgroups
                                         :strval "g2"))
         (test7  (proto-impl:make-object basic-test7
<<<<<<< HEAD
                                        :strval1 "seven"
                                        :intvals '(2 27)
                                        :subgroups (list group1  group2)
                                        :strval2 "two")))
=======
                                        :strval "seven"
                                        :intvals '(2 27)
                                        :subgroups (list group1  group2))))
>>>>>>> a4975c19
    (let ((tser1  (serialize-object-to-bytes test1 'basic-test1))
          (tser1b (serialize-object-to-bytes test1b 'basic-test1))
          (tser2  (serialize-object-to-bytes test2 'basic-test2))
          (tser3  (serialize-object-to-bytes test3 'basic-test3))
          (tser4  (serialize-object-to-bytes test4 'basic-test4))
          (tser5  (serialize-object-to-bytes test5 'basic-test5))
          (tser6  (serialize-object-to-bytes test6 'basic-test6))
          (tser7  (serialize-object-to-bytes test7 'basic-test7)))
      (assert-true (equalp tser1 #(#x08 #x96 #x01)))
      (assert-true (equalp tser1b #(#x08 #xEA #xFE #xFF #xFF #x0F)))
      (assert-true (equalp tser2 #(#x12 #x07 #x74 #x65 #x73 #x74 #x69 #x6E #x67)))
      (assert-true (equalp tser3 #(#x1A #x03 #x08 #x96 #x01)))
      (assert-true (equalp tser4 #(#x1A #x09 #x12 #x07 #x74 #x65 #x73 #x74 #x69 #x6E #x67)))
      (assert-true (equalp tser5 *tser5-bytes*))
      (assert-true (equalp tser6 *tser6-bytes*))
      (assert-true (equalp tser7 *tser7-bytes*))
      (macrolet ((slots-equalp (obj1 obj2 &rest slots)
                   (proto-impl::with-gensyms (vobj1 vobj2)
                     (proto-impl::with-collectors ((forms collect-form))
                       (dolist (slot slots)
                         (collect-form
                          `(assert-true
                               (equalp (proto-slot-value ,vobj1 ',slot)
                                       (proto-slot-value ,vobj2 ',slot)))))
                       `(let ((,vobj1 ,obj1)
                              (,vobj2 ,obj2))
                          ,@forms)))))
        (slots-equalp test1 (deserialize-object 'basic-test1 tser1)
                      intval)
        (slots-equalp test1b (deserialize-object 'basic-test1 tser1b)
                      intval)
        (slots-equalp test2 (deserialize-object 'basic-test2 tser2)
                      intval strval)
        (slots-equalp test3 (deserialize-object 'basic-test3 tser3)
                      intval strval)
        (slots-equalp (recval test3)
                      (recval (deserialize-object 'basic-test3 tser3))
                      intval)
        (slots-equalp test4 (deserialize-object 'basic-test4 tser4)
                      intval strval)
        (slots-equalp (recval test4)
                      (recval (deserialize-object 'basic-test4 tser4))
                      intval strval)
        (slots-equalp test5 (deserialize-object 'basic-test5 tser5)
                      color intvals strvals)
        (slots-equalp test6 (deserialize-object 'basic-test6 tser6)
                      intvals strvals)
        (slots-equalp (first (recvals test6))
                      (first (recvals (deserialize-object 'basic-test6 tser6)))
                      strval)
        (slots-equalp (second (recvals test6))
                      (second (recvals (deserialize-object 'basic-test6 tser6)))
                      strval)
        (slots-equalp test7 (deserialize-object 'basic-test7 tser7)
<<<<<<< HEAD
                      strval1 intvals strval2)
=======
                      strval intvals)
>>>>>>> a4975c19
        (slots-equalp (first (subgroups test7))
                      (first (subgroups (deserialize-object 'basic-test7 tser7)))
                      strval intvals)
        (slots-equalp (second (subgroups test7))
                      (second (subgroups (deserialize-object 'basic-test7 tser7)))
                      strval intvals)))))

(deftest text-serialization (serialization-tests)
  (let* ((test1  (proto-impl:make-object basic-test1 :intval 150))
         (test1b (proto-impl:make-object basic-test1 :intval -150))
         (test2  (proto-impl:make-object basic-test2 :strval "testing"))
         (test2b (proto-impl:make-object basic-test2 :strval "1 2 3"))
         (test3  (proto-impl:make-object basic-test3 :recval test1))
         (test4  (proto-impl:make-object basic-test4 :recval test2))
         (test5  (proto-impl:make-object basic-test5
                                         :color :red :intvals '(2 3 5 7)
                                         :strvals '("two" "three" "five" "seven")))
         (test6  (proto-impl:make-object basic-test6
                                         :intvals '(2 3 5 7)
                                         :strvals '("two" "three" "five" "seven")
                                         :recvals (list test2 test2b))))
    (let ((tser1  (serialize-object-to-bytes test1 'basic-test1))
          (tser1b (serialize-object-to-bytes test1b 'basic-test1))
          (tser2  (serialize-object-to-bytes test2 'basic-test2))
          (tser3  (serialize-object-to-bytes test3 'basic-test3))
          (tser4  (serialize-object-to-bytes test4 'basic-test4))
          (tser5  (serialize-object-to-bytes test5 'basic-test5))
          (tser6  (serialize-object-to-bytes test6 'basic-test6)))
      (macrolet ((slots-equalp (obj1 obj2 &rest slots)
                   (proto-impl::with-gensyms (vobj1 vobj2)
                     (proto-impl::with-collectors ((forms collect-form))
                       (dolist (slot slots)
                         (collect-form
                          `(assert-true (equalp
                                         (,slot
                                          ,vobj1)
                                         (,slot
                                          ,vobj2)))))
                       `(let ((,vobj1 ,obj1)
                              (,vobj2 ,obj2))
                          ,@forms)))))
        (let ((text (with-output-to-string (s)
                      (print-text-format test1 :stream s))))
          (assert-true (string= text (with-output-to-string (s)
                                       (print-text-format
                                        (deserialize-object 'basic-test1 tser1)
                                        :stream s))))
          (slots-equalp test1 (with-input-from-string (s text)
                                (parse-text-format 'basic-test1 :stream s))
                        intval))
        (let ((text (with-output-to-string (s)
                      (print-text-format test1b :stream s))))
          (assert-true (string= text (with-output-to-string (s)
                                       (print-text-format
                                        (deserialize-object 'basic-test1 tser1b)
                                        :stream s))))
          (slots-equalp test1b (with-input-from-string (s text)
                                 (parse-text-format 'basic-test1 :stream s))
                        intval))
        (let ((text (with-output-to-string (s)
                      (print-text-format test2 :stream s))))
          (assert-true (string= text (with-output-to-string (s)
                                       (print-text-format
                                        (deserialize-object 'basic-test2 tser2)
                                        :stream s))))
          (slots-equalp test2 (with-input-from-string (s text)
                                (parse-text-format 'basic-test2 :stream s))
                        intval strval))
        (let ((text (with-output-to-string (s)
                      (print-text-format test3 :stream s))))
          (assert-true (string= text (with-output-to-string (s)
                                       (print-text-format
                                        (deserialize-object 'basic-test3 tser3)
                                        :stream s))))
          (slots-equalp test3 (with-input-from-string (s text)
                                (parse-text-format 'basic-test3 :stream s))
                        intval strval)
          (slots-equalp (recval test3)
                        (recval (with-input-from-string (s text)
                                  (parse-text-format 'basic-test3 :stream s)))
                        intval))
        (let ((text (with-output-to-string (s)
                      (print-text-format test4 :stream s))))
          (assert-true (string= text (with-output-to-string (s)
                                       (print-text-format
                                        (deserialize-object 'basic-test4 tser4)
                                        :stream s))))
          (slots-equalp test4 (with-input-from-string (s text)
                                (parse-text-format 'basic-test4 :stream s))
                        intval strval)
          (slots-equalp (recval test4)
                        (recval (with-input-from-string (s text)
                                  (parse-text-format 'basic-test4 :stream s)))
                        intval strval))
        (let ((text (with-output-to-string (s)
                      (print-text-format test5 :stream s))))
          (assert-true (string= text (with-output-to-string (s)
                                       (print-text-format
                                        (deserialize-object 'basic-test5 tser5)
                                        :stream s))))
          (slots-equalp test5 (with-input-from-string (s text)
                                (parse-text-format 'basic-test5 :stream s))
                        color intvals strvals))
        (let ((text (with-output-to-string (s)
                      (print-text-format test6 :stream s))))
          (assert-true (string= text (with-output-to-string (s)
                                       (print-text-format
                                        (deserialize-object 'basic-test6 tser6)
                                        :stream s))))
          (slots-equalp test6 (with-input-from-string (s text)
                                (parse-text-format 'basic-test6 :stream s))
                        intvals strvals)
          (slots-equalp (first (recvals test6))
                        (first (recvals
                                (with-input-from-string (s text)
                                  (parse-text-format 'basic-test6 :stream s))))
                        strval)
          (slots-equalp (second (recvals test6))
                        (second (recvals
                                 (with-input-from-string (s text)
                                   (parse-text-format 'basic-test6 :stream s))))
                        strval))))))

(deftest serialization-integrity (serialization-tests)
  (flet ((do-test (message)
           (let* ((type (type-of message))
                  (buf (serialize-object-to-bytes message type))
                  (new (deserialize-object type buf))
                  (newbuf (serialize-object-to-bytes new type)))
             (assert-true (equalp (length buf) (length newbuf)))
             (assert-true (equalp buf newbuf))
             (assert-true (string= (with-output-to-string (s)
                                     (print-text-format message :stream s))
                                   (with-output-to-string (s)
                                     (print-text-format new :stream s)))))))
    (do-test (proto-impl:make-object outer :i 4))
    (do-test (proto-impl:make-object outer :i -4))
    (let ((inner-1 (mapcar #'(lambda (i) (proto-impl:make-object inner :i i)) '(1 2 3)))
          (inner-2 (mapcar #'(lambda (i) (proto-impl:make-object inner :i i)) '(-1 -2 -3)))
          (simple-1 (proto-impl:make-object inner :i 4))
          (simple-2 (proto-impl:make-object inner :i -4)))
      (do-test (proto-impl:make-object outer :inner inner-1))
      (do-test (proto-impl:make-object outer :inner inner-2))
      (do-test (proto-impl:make-object outer :simple simple-1))
      (do-test (proto-impl:make-object outer :simple simple-2)))))

(deftest empty-message-serialization (serialization-tests)
  (let ((speed0 (proto-impl:make-object speed-empty))
        (speed1 (proto-impl:make-object speed-optional))
        (speed2 (proto-impl:make-object speed-repeated))
        (space0 (proto-impl:make-object space-empty))
        (space1 (proto-impl:make-object space-optional))
        (space2 (proto-impl:make-object space-repeated)))
    (setf (foo speed1) speed0)
    (setf (foo space1) space0)
    (push speed0 (foo speed2))
    (push space0 (foo space2))
    (let ((ser-speed0 (serialize-object-to-bytes speed0 (type-of speed0)))
          (ser-speed1 (serialize-object-to-bytes speed1 (type-of speed1)))
          (ser-speed2 (serialize-object-to-bytes speed2 (type-of speed2)))
          (ser-space0 (serialize-object-to-bytes space0 (type-of space0)))
          (ser-space1 (serialize-object-to-bytes space1 (type-of space1)))
          (ser-space2 (serialize-object-to-bytes space2 (type-of space2))))
      (assert-true (equalp ser-speed0 #()))
      (assert-true (equalp ser-speed1 #(#x0A #x00)))
      (assert-true (equalp ser-speed2 #(#x0A #x00)))
      (assert-true (equalp ser-space0 #()))
      (assert-true (equalp ser-space1 #(#x0A #x00)))
      (assert-true (equalp ser-space2 #(#x0A #x00))))))

;; The next two tests are basic performance tests.
;; In both tests we generated 5000 protobuf messages
;; and then try to serialize and then deserialize.
;; In the first test we use the standard (de)serialize-object
;; functions.
;; The second one uses the (de)serializers based on the proto
;; descriptors created during the generate-* call.
(defvar *presidents*
  '("George Washington" "John Adams" "Thomas Jefferson"
    "James Madison" "James Monroe" "John Quincy Adams"
    "Andrew Jackson" "Martin Van Buren" "William Henry Harrison"
    "John Tyler" "James K. Polk" "Zachary Taylor"
    "Millard Fillmore" "Franklin Pierce" "James Buchanan"
    "Abraham Lincoln" "Andrew Johnson" "Ulysses S. Grant"
    "Rutherford B. Hayes" "James A. Garfield" "Chester A. Arthur"
    "Grover Cleveland" "Benjamin Harrison" "Grover Cleveland"
    "William McKinley" "Theodore Roosevelt" "William Howard Taft"
    "Woodrow Wilson" "Warren G. Harding" "Calvin Coolidge"
    "Herbert Hoover" "Franklin D. Roosevelt" "Harry S. Truman"
    "Dwight D. Eisenhower" "John F. Kennedy" "Lyndon B. Johnson"
    "Richard Nixon" "Gerald Ford" "Jimmy Carter"
    "Ronald Reagan" "George H. W. Bush" "Bill Clinton"
    "George W. Bush" "Barack Obama")
  "A list of presidents from George Washington until Barack Obama")

(deftest optimize-performance-test (serialization-tests)
  (let ((population (make-population))
        (count 0))
    (loop repeat 5000 do
      (loop for name in *presidents* do
        (let ((address (make-address))
              (person (make-person))
              (spouse (make-person)))
          (incf count)
          (setf (address.street address) name)
          (setf (address.s-number address) count)
          (setf (person.id spouse) 123456)
          (setf (person.name spouse) "Spouse")
          (setf (person.id person) count)
          (setf (person.name person) name)
          (setf (person.home person) address)
          (setf (person.spouse person) spouse)
          (setf (person.odd-p person) (oddp count))
          (push person (population.people population)))))
    (proto-impl:make-serializer population)
    (proto-impl:make-serializer person)
    (proto-impl:make-serializer address)
    (proto-impl:make-deserializer population)
    (proto-impl:make-deserializer person)
    (proto-impl:make-deserializer address)
    (format *trace-output* "Optimized performance test")
    (let* ((buffer (time (serialize-object-to-bytes population (type-of population))))
           (result (time (deserialize-object-from-bytes (type-of population) buffer))))
      (assert-true (proto:proto-equal population result :exact t)))))

(deftest performance-test (serialization-tests)
  (let ((population (make-population))
        (count 0))
    (loop repeat 5000 do
      (loop for name in *presidents* do
        (let ((address (make-address))
              (person (make-person))
              (spouse (make-person)))
          (incf count)
          (setf (address.street address) name)
          (setf (address.s-number address) count)
          (setf (person.id spouse) 123456)
          (setf (person.name spouse) "Spouse")
          (setf (person.id person) count)
          (setf (person.name person) name)
          (setf (person.home person) address)
          (setf (person.spouse person) spouse)
          (setf (person.odd-p person) (oddp count))
          (push person (population.people population)))))
    (format *trace-output* "Non-optimized performance test")
    (let* ((buffer (time (serialize-object-to-bytes population (type-of population))))
           (result (time (deserialize-object-from-bytes (type-of population) buffer))))
      (assert-true (proto:proto-equal population result :exact t)))))


;; Extension example
;; This test can not (or should not) work with optimize :SPEED because of poor Lisp style,
;; the behavior of which is undefined although practically speaking it does what you think.
;; The DEFINE-MESSAGE for AUTO-COLOR creates fast serialize/deserialize functions,
;; and so does the DEFINE-EXTEND AUTO-COLOR but with more fields.
;; It so happens that the behavior is to instate the second definition,
;; while returning T for WARNING-P and ERROR-P from the compile-file operation in SBCL.
;; This used to work by accident, because DEFMETHOD never detects that you've defined
;; a method twice in one file using the *exact* *same* qualifiers and specializers.
;; The introspection-based (de)serialize functions don't have this issue
;; because nothing happens with regard to (de)serialization until just-in-time.
;;
(define-schema 'automobile
  :package 'proto_test
  ;; Does this really do anything?
  :optimize :space)
(define-enum auto-status ()
  (new :index 1)
  (used :index 2))
(define-enum paint-type ()
  (normal :index 1)
  (metallic :index 2))
(define-message auto-color
    (:conc-name "")
  (name    :index 1 :type string :label (:optional))
  (r-value :index 2 :type proto:int32 :label (:required))
  (g-value :index 3 :type proto:int32 :label (:required))
  (b-value :index 4 :type proto:int32 :label (:required))
  (define-extension 1000 max))
(define-extend auto-color
    (:conc-name "")
  (paint-type :index 1000 :type (or paint-type null) :label (:optional)))
(define-message automobile
    (:conc-name "")
  (model  :index 1 :type string :label (:required))
  (color  :index 2 :type (or null auto-color) :label (:required))
  (status :index 3 :type (or null auto-status) :label (:required) :default :new))
(define-message buy-car-request ()
  (auto :index 1 :type (or null automobile) :label (:required)))
(define-message buy-car-response ()
  (price :index 1 :type proto:uint32 :label (:optional)))

;;; The define-service macro expands to code in a package named <current-package>-rpc.
;;; Normally the package would be created in the generated code but we do it manually
;;; here because we call define-service directly.
(defpackage #:cl-protobufs.test.serialization-test-rpc (:use))

(define-service buy-car ()
  (buy-car (buy-car-request => buy-car-response)
           :options (:deadline 1.0)))

(deftest extension-serialization (serialization-tests)
  (let* ((color1 (proto-impl:make-object auto-color :r-value 100 :g-value 0 :b-value 100))
         (car1   (proto-impl:make-object automobile :model "Audi" :color color1))
         (rqst1  (proto-impl:make-object buy-car-request :auto car1))
         (color2 (proto-impl:make-object auto-color :r-value 100 :g-value 0 :b-value 100))
         (car2   (proto-impl:make-object automobile :model "Audi" :color color2))
         (rqst2  (proto-impl:make-object buy-car-request :auto car2)))
    (setf (paint-type color2) :metallic)
    (let ((ser1 (serialize-object-to-bytes rqst1 'buy-car-request))
          (ser2 (serialize-object-to-bytes rqst2 'buy-car-request)))
      (assert-false (equal ser1 ser2))
      (assert-true (string= (with-output-to-string (s)
                              (print-text-format rqst1 :stream s))
                            (with-output-to-string (s)
                              (print-text-format
                               (deserialize-object 'buy-car-request ser1) :stream s))))
      (assert-true (string= (with-output-to-string (s)
                              (print-text-format rqst2 :stream s))
                            (with-output-to-string (s)
                              (print-text-format
                               (deserialize-object 'buy-car-request ser2) :stream s)))))
    (let ((str1 (with-output-to-string (s)
                  (print-text-format rqst1 :stream s)))
          (str2 (with-output-to-string (s)
                  (print-text-format rqst2 :stream s))))
      (assert-true (not (string= str1 str2)))
      (assert-true (not (search "paint_type:" str1 :test #'char=)))
      (assert-true (search "paint_type:" str2 :test #'char=)))))

(deftest group-serialization (serialization-tests)
  (let* ((meta1  (proto-impl:make-object color-wheel1.metadata1 :revision "1.0"))
         (wheel1 (proto-impl:make-object color-wheel1 :name "Colors" :metadata meta1))
         (color1 (proto-impl:make-object color1 :r-value 100 :g-value 0 :b-value 100))
         (rqst1  (proto-impl:make-object add-color1 :wheel wheel1 :color color1))
         (meta2  (proto-impl:make-object metadata :revision "1.0"))
         (wheel2 (proto-impl:make-object color-wheel2 :name "Colors" :metadata meta2))
         (color2 (proto-impl:make-object color2 :r-value 100 :g-value 0 :b-value 100))
         (rqst2  (proto-impl:make-object add-color2 :wheel wheel2 :color color2)))
    (let ((ser1 (serialize-object-to-bytes rqst1 'add-color1))
          (ser2 (serialize-object-to-bytes rqst2 'add-color2)))
      (assert-true (string= (subseq
                             (with-output-to-string (s)
                               (print-text-format rqst1 :stream s))
                             9)
                            (subseq
                             (with-output-to-string (s)
                               (print-text-format rqst2 :stream s))
                             9)))
      (assert-true
          (string= (subseq
                    (with-output-to-string (s)
                      (print-text-format
                       (deserialize-object 'add-color1 ser1) :stream s))
                    9)
                   (subseq
                    (with-output-to-string (s)
                      (print-text-format
                       (deserialize-object 'add-color2 ser2) :stream s))
                    9))))))

;;; We make two protos: ProtoOnWire and ProtoDifferentThanWire.
;;; The difference is that ProtoOnWire contains a superset of the
;;; fields ProtoOnWire contains.
;;;
;;; We create a ProtoOnWire, serialize, and then deserialize
;;; using the ProtoOnWire's bytes to a ProtoDifferentThanWire
;;;
;;; This aims to test updateing a protocol buffer and deserializing
;;; on a binary containing the previous version.
(deftest test-proto-backwards-compatability (serialization-tests)
  (let* ((proto-on-wire (make-proto-on-wire
                         :beginning "char"
                         :always "pika-pal"
                         :end (list "mander")))
         (proto-on-wire-octet-bytes (serialize-object-to-bytes proto-on-wire))
         (my-deserialized-proto
          (deserialize-object 'proto-different-than-wire
                              proto-on-wire-octet-bytes))
         (proto-different-than-wire (make-proto-different-than-wire
                                     :beginning "char"
                                     :always "pika-pal")))
    (assert-true my-deserialized-proto)
    (assert-true (proto-equal my-deserialized-proto proto-different-than-wire))))<|MERGE_RESOLUTION|>--- conflicted
+++ resolved
@@ -83,11 +83,7 @@
 
 (defvar *tser7-bytes* #(10 5 115 101 118 101 110 16 2 16 27
                         27 10 2 103 49 16 1 16 1 16 2 16 3 28
-<<<<<<< HEAD
                         27 10 2 103 50 28 34 3 116 119 111))
-=======
-                        27 10 2 103 50 28))
->>>>>>> a4975c19
 
 (deftest basic-serialization (serialization-tests)
   (let* ((test1  (proto-impl:make-object basic-test1 :intval 150))
@@ -110,16 +106,10 @@
          (group2 (proto-impl:make-object subgroups
                                          :strval "g2"))
          (test7  (proto-impl:make-object basic-test7
-<<<<<<< HEAD
                                         :strval1 "seven"
                                         :intvals '(2 27)
                                         :subgroups (list group1  group2)
                                         :strval2 "two")))
-=======
-                                        :strval "seven"
-                                        :intvals '(2 27)
-                                        :subgroups (list group1  group2))))
->>>>>>> a4975c19
     (let ((tser1  (serialize-object-to-bytes test1 'basic-test1))
           (tser1b (serialize-object-to-bytes test1b 'basic-test1))
           (tser2  (serialize-object-to-bytes test2 'basic-test2))
@@ -173,11 +163,7 @@
                       (second (recvals (deserialize-object 'basic-test6 tser6)))
                       strval)
         (slots-equalp test7 (deserialize-object 'basic-test7 tser7)
-<<<<<<< HEAD
                       strval1 intvals strval2)
-=======
-                      strval intvals)
->>>>>>> a4975c19
         (slots-equalp (first (subgroups test7))
                       (first (subgroups (deserialize-object 'basic-test7 tser7)))
                       strval intvals)
@@ -191,15 +177,8 @@
                    basic-test5 basic-test6 basic-test7 subgroups))
     (let ((message (proto:find-message-for-class class)))
       (handler-bind ((style-warning #'muffle-warning))
-<<<<<<< HEAD
-        (when (not (equal class 'basic-test7))
-          (eval (proto-impl:generate-serializer message)))
-        (eval (proto-impl:generate-deserializer message)))))
-=======
-        (eval (proto-impl:generate-serializer message))
-        (when (not (equal class 'basic-test7))
-          (eval (proto-impl:generate-deserializer message))))))
->>>>>>> a4975c19
+        (eval (proto-impl:generate-deserializer message))
+        (eval (proto-impl:generate-serializer message)))))
   (let* ((test1  (proto-impl:make-object basic-test1 :intval 150))
          (test1b (proto-impl:make-object basic-test1 :intval -150))
          (test2  (proto-impl:make-object basic-test2 :strval "testing"))
@@ -219,16 +198,10 @@
          (group2 (proto-impl:make-object subgroups
                                          :strval "g2"))
          (test7  (proto-impl:make-object basic-test7
-<<<<<<< HEAD
                                         :strval1 "seven"
                                         :intvals '(2 27)
                                         :subgroups (list group1  group2)
                                         :strval2 "two")))
-=======
-                                        :strval "seven"
-                                        :intvals '(2 27)
-                                        :subgroups (list group1  group2))))
->>>>>>> a4975c19
     (let ((tser1  (serialize-object-to-bytes test1 'basic-test1))
           (tser1b (serialize-object-to-bytes test1b 'basic-test1))
           (tser2  (serialize-object-to-bytes test2 'basic-test2))
@@ -283,11 +256,7 @@
                       (second (recvals (deserialize-object 'basic-test6 tser6)))
                       strval)
         (slots-equalp test7 (deserialize-object 'basic-test7 tser7)
-<<<<<<< HEAD
                       strval1 intvals strval2)
-=======
-                      strval intvals)
->>>>>>> a4975c19
         (slots-equalp (first (subgroups test7))
                       (first (subgroups (deserialize-object 'basic-test7 tser7)))
                       strval intvals)
