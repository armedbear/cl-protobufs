--- conflicted
+++ resolved
@@ -48,12 +48,9 @@
   two_level_nesting {
     int_field: 2
   }
-<<<<<<< HEAD
   map_field { key: 1 value: \"one\" }
   map_field { key: 2 value: \"two\" }
-=======
   oneof_int_field: 5
->>>>>>> 73d77ab8
 }
 ")
 
@@ -71,12 +68,9 @@
     (assert-true (equal '(:NONE :TWENTY-ONE) (cl-protobufs.test-proto:enum-vals msg-parse)))
     (assert-true (equal 2 (cl-protobufs.test-proto:int-field
                            (cl-protobufs.test-proto:two-level-nesting msg-parse))))
-<<<<<<< HEAD
     (assert-true (string= (text-format-test.map-field-gethash 1 msg-parse) "one"))
-    (assert-true (string= (text-format-test.map-field-gethash 2 msg-parse) "two"))))
-=======
+    (assert-true (string= (text-format-test.map-field-gethash 2 msg-parse) "two"))
     (assert-true (eql 5 (cl-protobufs.test-proto:oneof-int-field msg-parse)))))
->>>>>>> 73d77ab8
 
 ; tests a round trip of proto message -> text -> proto.
 (deftest test-roundtrip-text-format (text-format-tests)
