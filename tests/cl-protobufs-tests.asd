
;;; Copyright 2012-2020 Google LLC
;;;
;;; Use of this source code is governed by an MIT-style
;;; license that can be found in the LICENSE file or at
;;; https://opensource.org/licenses/MIT.

(in-package "CL-USER")

(asdf:defsystem :cl-protobufs-tests
  :name "Protobufs Tests"
  :author "Scott McKay"
  :version "2.0"
  :licence "MIT-style"
  :maintainer '("Jon Godbout" "Carl Gay")
  :description      "Test code for Protobufs for Common Lisp"
  :long-description "Test code for Protobufs for Common Lisp"
  :defsystem-depends-on (:cl-protobufs)
  :depends-on (:cl-protobufs "clunit2" :babel)
  :perform (asdf:test-op (o c)
                         (uiop:symbol-call (find-package 'cl-protobufs.test.wire-test)
                                           '#:run)
			 (uiop:symbol-call (find-package 'cl-protobufs.test.case-preservation-test)
					   '#:run)
			 (uiop:symbol-call (find-package 'cl-protobufs.test.extend-test)
					   '#:run)
			 (uiop:symbol-call (find-package 'cl-protobufs.test.reference-test)
					   '#:run)
			 (uiop:symbol-call (find-package 'cl-protobufs.test.serialization-test)
<<<<<<< HEAD
					   '#:run)
			 (uiop:symbol-call (find-package 'cl-protobufs.test.symbol-import-test)
					   '#:run)
			 (uiop:symbol-call (find-package 'cl-protobufs.test.quick-test)
					   '#:run)
			 (uiop:symbol-call (find-package 'cl-protobufs.test.full-test)
					   '#:run)
			 (uiop:symbol-call (find-package 'cl-protobufs.test.custom-proto-test)
					   '#:run)
			 (uiop:symbol-call (find-package 'cl-protobufs.test.deserialize-test)
					   '#:run)
			 (uiop:symbol-call (find-package 'cl-protobufs.test.enum-mapping-test)
					   '#:run)
			 (uiop:symbol-call (find-package 'cl-protobufs.test.import-test)
					   '#:run)
			 (uiop:symbol-call (find-package 'cl-protobufs.test.lazy-structure-test)
					   '#:run)
			 (uiop:symbol-call (find-package 'cl-protobufs.test.lazy-test)
					   '#:run)
			 (uiop:symbol-call (find-package 'cl-protobufs.test.alias-test)
					   '#:run)
			 (uiop:symbol-call (find-package 'cl-protobufs.test.packed-test)
					   '#:run)
			 (uiop:symbol-call (find-package 'cl-protobufs.test.serialize-test)
					   '#:run)
			 (uiop:symbol-call (find-package 'cl-protobufs.test.text-format-test)
					   '#:run)
			 (uiop:symbol-call (find-package 'cl-protobufs.test.zigzag-test)
					   '#:run)
			 )
=======
					   '#:run))
>>>>>>> 190c642d
  :serial t
  :components
  ((:module "packages"
    :serial t
    :pathname ""
    :components ((:file "pkgdcl")))
   ;; TODO(cgay): do these tests really depend on each other in the ways that
   ;;   the :depends-on clauses imply? If so, why?
   ;; TODO(cgay): None of these tests are included here yet:
   ;;   lisp-service-test.lisp

   (:module "wire-level-tests"
    :serial t
    :pathname ""
    :depends-on ("packages")
    :components ((:file "varint-tests")
                 (:file "wire-tests")))

   (:module "descriptor-extensions"
    :serial t
    :pathname ""
    :components ((:protobuf-source-file "descriptor"
		  :proto-pathname "../google/protobuf/descriptor")
		 (:protobuf-source-file "proto2-descriptor-extensions"
		  :proto-pathname "../proto2-descriptor-extensions"
		  :depends-on ("descriptor")
		  :proto-search-path ("../google/protobuf/"))))

   (:module "lisp-alias"
    :serial t
    :pathname ""
    :depends-on ("descriptor-extensions")
    :components ((:protobuf-source-file "lisp-alias"
		  :proto-search-path ("../" "../google/protobuf/"))))

   ;; Google's own protocol buffers and protobuf definitions tests
   (:module "google-tests-proto"
    :serial t
    :pathname ""
    :components
    ((:protobuf-source-file "unittest_import")
     (:protobuf-source-file "unittest"
      :depends-on ("unittest_import"))))

   (:module "object-level-tests"
    :serial t
    :pathname ""
    :depends-on ("wire-level-tests")
    :components ((:protobuf-source-file "serialization")
		 (:file "serialization-tests")
                 (:file "symbol-import-tests")))

   (:module "brown-tests"
    :serial t
    :pathname ""
    :depends-on ("object-level-tests")
    :components ((:protobuf-source-file "testproto1")
		 (:protobuf-source-file "testproto2")
		 (:file "quick-tests")
                 (:static-file "golden.data")))

   (:module "lisp-reference-tests"
    :serial t
    :pathname ""
    :depends-on ("descriptor-extensions")
    :components ((:protobuf-source-file "package_test2")
		 (:protobuf-source-file "package_test1"
		  :depends-on ("package_test2"))
                 (:protobuf-source-file "forward_reference"
		  :proto-search-path ("../" "../google/protobuf/"))
                 (:file "lisp-reference-tests")))

   (:module "nested-extend-test"
    :serial t
    :pathname ""
    :components ((:protobuf-source-file "extend-base")
		 (:protobuf-source-file "extend"
		  :depends-on ("extend-base"))
                 (:file "extend-test")))

   (:module "case-preservation-test"
    :serial t
    :pathname ""
    :components ((:protobuf-source-file "case-preservation")
                 (:file "case-preservation-test")))

   (:module "custom-methods-test"
    :serial t
    :pathname ""
<<<<<<< HEAD
    :components ((:file "custom-methods")))

   (:module "deserialize-objects-to-bytes-test"
    :serial t
    :pathname ""
    :depends-on ("lisp-alias")
    :components ((:file "deserialize-object-to-bytes-test")))

   (:module "enum-mapping-test"
    :serial t
    :pathname ""
    :components ((:protobuf-source-file "enum-mapping")
		 (:file "enum-mapping-test")))

   (:module "import-test"
    :serial t
    :pathname ""
    :components ((:protobuf-source-file "import-proto")
		 (:protobuf-source-file "import-test-import-1")
		 (:protobuf-source-file "import-test-import-2")
		 (:file "import-test")))

   (:module "lazy-structure-test"
    :serial t
    :pathname ""
    :components ((:file "lazy-structure-test")))

   (:module "lazy-test"
    :serial t
    :pathname ""
    :components ((:protobuf-source-file "lazy")
		 (:file "lazy-test")))

   (:module "lisp-alias-test"
    :serial t
    :pathname ""
    :depends-on ("lisp-alias")
    :components ((:file "lisp-alias-test")))

   (:module "packed-test"
    :serial t
    :pathname ""
    :depends-on ("google-tests-proto")
    :components ((:file "packed-test")))

   (:module "serialize-object-to-bytes-test"
    :serial t
    :pathname ""
    :depends-on ("object-level-tests")
    :components ((:file "serialize-object-to-bytes")))

   (:module "text-format-test"
    :serial t
    :pathname ""
    :depends-on ("descriptor-extensions")
    :components ((:protobuf-source-file "text-format"
		  :proto-search-path ("../" "../google/protobuf/"))
		 (:file "text-format-test")))

   (:module "zigzag-test"
    :serial t
    :pathname ""
    :components ((:file "zigzag-test")))

   (:module "google-tests"
    :serial t
    :pathname ""
    :depends-on ("brown-tests" "google-tests-proto")
    :components
    ((:file "full-tests")
     (:static-file "golden_message.data")
     (:static-file "golden_packed_message.data")))))
=======
    :components ((:protobuf-source-file "unittest_import")
		 (:protobuf-source-file "unittest"
		  :depends-on ("unittest_import"))))
   #+++notyet
   (:module "google-tests"
    :serial t
    :pathname ""
    :depends-on ("object-level-tests" "google-tests-proto")
    :components ((:file "full-tests")
		 (:static-file "golden_message.data")
		 (:static-file "golden_packed_message.data")))))
>>>>>>> 190c642d
<|MERGE_RESOLUTION|>--- conflicted
+++ resolved
@@ -27,7 +27,6 @@
 			 (uiop:symbol-call (find-package 'cl-protobufs.test.reference-test)
 					   '#:run)
 			 (uiop:symbol-call (find-package 'cl-protobufs.test.serialization-test)
-<<<<<<< HEAD
 					   '#:run)
 			 (uiop:symbol-call (find-package 'cl-protobufs.test.symbol-import-test)
 					   '#:run)
@@ -56,11 +55,7 @@
 			 (uiop:symbol-call (find-package 'cl-protobufs.test.text-format-test)
 					   '#:run)
 			 (uiop:symbol-call (find-package 'cl-protobufs.test.zigzag-test)
-					   '#:run)
-			 )
-=======
 					   '#:run))
->>>>>>> 190c642d
   :serial t
   :components
   ((:module "packages"
@@ -150,7 +145,6 @@
    (:module "custom-methods-test"
     :serial t
     :pathname ""
-<<<<<<< HEAD
     :components ((:file "custom-methods")))
 
    (:module "deserialize-objects-to-bytes-test"
@@ -222,17 +216,4 @@
     :components
     ((:file "full-tests")
      (:static-file "golden_message.data")
-     (:static-file "golden_packed_message.data")))))
-=======
-    :components ((:protobuf-source-file "unittest_import")
-		 (:protobuf-source-file "unittest"
-		  :depends-on ("unittest_import"))))
-   #+++notyet
-   (:module "google-tests"
-    :serial t
-    :pathname ""
-    :depends-on ("object-level-tests" "google-tests-proto")
-    :components ((:file "full-tests")
-		 (:static-file "golden_message.data")
-		 (:static-file "golden_packed_message.data")))))
->>>>>>> 190c642d
+     (:static-file "golden_packed_message.data")))))